--- conflicted
+++ resolved
@@ -24,29 +24,8 @@
 use chrono::{NaiveDateTime, SecondsFormat};
 use futures::prelude::*;
 use influxdb2::{
-<<<<<<< HEAD
     models::{DataPoint, PostBucketRequest, Query},
     Client,
-};
-use std::convert::{TryFrom, TryInto};
-use std::time::{Duration, Instant, UNIX_EPOCH};
-use std::{str::FromStr, sync::Arc};
-use uuid::Uuid;
-use zenoh::buffers::{buffer::SplitBuffer, ZBuf};
-use zenoh::Result as ZResult;
-use zenoh::{prelude::*, properties::Properties, selector::TimeExpr, time::Timestamp};
-use zenoh_backend_traits::{
-    config::{PrivacyGetResult, PrivacyTransparentGet, StorageConfig, VolumeConfig},
-    Capability, History, Persistence, Storage, StorageInsertionResult, StoredData, Volume,
-    VolumeInstance,
-};
-use zenoh_core::{bail, zerror};
-use zenoh_plugin_trait::{plugin_long_version, plugin_version, Plugin};
-use zenoh_util::{Timed, TimedEvent, TimedHandle, Timer};
-=======
-    api::buckets::ListBucketsRequest,
-    models::{DataPoint, PostBucketRequest, Query},
-    Client, FromDataPoint,
 };
 use uuid::Uuid;
 use zenoh::{
@@ -62,7 +41,6 @@
     StorageInsertionResult, *,
 };
 use zenoh_plugin_trait::{plugin_long_version, plugin_version, Plugin};
->>>>>>> 19f457ca
 
 // Properties used by the Backend
 pub const PROP_BACKEND_URL: &str = "url";
@@ -573,20 +551,12 @@
         let db = get_db_name(self.config.clone())?;
 
         let start_timestamp = NaiveDateTime::UNIX_EPOCH;
-<<<<<<< HEAD
-
-=======
->>>>>>> 19f457ca
         let stop_timestamp = chrono::DateTime::from_timestamp(
             timestamp.get_time().as_secs() as i64,
             timestamp.get_time().subsec_nanos(),
         )
-<<<<<<< HEAD
-        .ok_or_else(|| zerror!("delete: stop_timestamp out of range"))?;
-=======
         .ok_or_else(|| zerror!("delete: stop_timestamp out of range"))?
         .naive_utc();
->>>>>>> 19f457ca
 
         let predicate = None; //can be specified with tag or field values
         tracing::debug!(
@@ -595,7 +565,7 @@
         );
         if let Err(e) = self
             .client
-            .delete(&db, start_timestamp, stop_timestamp.naive_utc(), predicate)
+            .delete(&db, start_timestamp, stop_timestamp, predicate)
             .await
         {
             bail!(
@@ -761,7 +731,6 @@
     async fn get_all_entries(&self) -> ZResult<Vec<(Option<OwnedKeyExpr>, Timestamp)>> {
         tracing::warn!("!!! get_all_entries is NOT implemented yet !!!"); // See : https://github.com/ZettaScaleLabs/zenoh-backend-influxdb/pull/4
         tracing::warn!("called get_all_entries in InfluxDBv2 storage");
-<<<<<<< HEAD
         let mut result: Vec<(Option<OwnedKeyExpr>, Timestamp)> = Vec::new();
 
         let db = get_db_name(self.config.clone())?;
@@ -814,12 +783,7 @@
             };
         }
 
-        let curr_time = zenoh::time::new_reception_timestamp();
-        result.push((None, curr_time));
         return Ok(result);
-=======
-        return Ok(Vec::new());
->>>>>>> 19f457ca
     }
 }
 
